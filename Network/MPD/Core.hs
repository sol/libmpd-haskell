--- conflicted
+++ resolved
@@ -35,7 +35,6 @@
 import Network (PortID(..), withSocketsDo, connectTo)
 import System.IO (Handle, hPutStrLn, hReady, hClose, hFlush)
 import System.IO.Error (isEOFError)
-import System.IO.Unsafe (unsafeInterleaveIO)
 import qualified System.IO.UTF8 as U
 
 --
@@ -74,10 +73,6 @@
     open  = mpdOpen
     close = mpdClose
     send  = mpdSend
-<<<<<<< HEAD
-    receive = mpdReceive
-=======
->>>>>>> 598ebd09
     getHandle = MPD $ get >>= return . stHandle
     getPassword = MPD $ get >>= return . stPassword
     setPassword pw = MPD $ modify (\st -> st { stPassword = pw })
@@ -116,11 +111,7 @@
             `catch` const (return Nothing)
 
         checkConn = do
-<<<<<<< HEAD
-            msg <- mpdReceive >>= checkMsg
-=======
             [msg] <- lines <$> send ""
->>>>>>> 598ebd09
             if isPrefixOf "OK MPD" msg
                then do
                    MPD $ maybe (throwError $ Custom "Couldn't determine MPD version")
@@ -129,14 +120,6 @@
                    return True
                else return False
 
-<<<<<<< HEAD
-        checkMsg ls =
-            if null ls
-               then throwError $ Custom "No welcome message"
-               else return $ head ls
-
-=======
->>>>>>> 598ebd09
         parseVersion = parseTriple '.' parseNum . dropWhile (not . isDigit)
 
 mpdClose :: MPD ()
@@ -153,39 +136,30 @@
             | isEOFError err = result
             | otherwise      = ioError err
 
-mpdSend :: String -> MPD ()
-mpdSend str = MPD $ get >>= maybe (throwError NoMPD) go . stHandle
-    where
-<<<<<<< HEAD
-        go handle =
-=======
+mpdSend :: String -> MPD String
+mpdSend str = send' `catchError` handler
+    where
         handler TimedOut = mpdOpen >> send'
         handler err      = throwError err
 
         send' = MPD $ get >>= maybe (throwError NoMPD) go . stHandle
 
         go handle = do
->>>>>>> 598ebd09
             unless (null str) $
                 liftIO $ U.hPutStrLn handle str >> hFlush handle
-
-mpdReceive :: MPD [String]
-mpdReceive = getHandle >>= maybe (throwError NoMPD) recv
-    where
-        recv handle = MPD $
-            liftIO ((Right <$> getLines handle) `catch` (return . Left))
+            liftIO ((Right <$> getLines handle []) `catch` (return . Left))
                 >>= either (\err -> if isEOFError err then
                                         modify (\st -> st { stHandle = Nothing })
                                         >> throwError TimedOut
                                       else liftIO (ioError err))
                            return
 
-        getLines handle = do
+        getLines handle acc = do
             l <- U.hGetLine handle
             if "OK" `isPrefixOf` l || "ACK" `isPrefixOf` l
-                then return [l]
-                else do ls <- unsafeInterleaveIO $ getLines handle
-                        return (l:ls)
+                then return . unlines $ reverse (l:acc)
+                else getLines handle (l:acc)
+
 
 --
 -- Other operations.
@@ -202,23 +176,24 @@
 
 -- | Send a command to the MPD server and return the result.
 getResponse :: (MonadMPD m) => String -> m [String]
-getResponse cmd = (send cmd >> receive >>= parseResponse) `catchError` sendpw
+getResponse cmd = (send cmd >>= parseResponse) `catchError` sendpw
     where
         sendpw e@(ACK Auth _) = do
             pw <- getPassword
-            if null pw
-                then throwError e
-                else do send ("password " ++ pw) >> receive >>= parseResponse
-                        send cmd                 >> receive >>= parseResponse
+            if null pw then throwError e
+                else send ("password " ++ pw) >>= parseResponse
+                  >> send cmd >>= parseResponse
         sendpw e =
             throwError e
 
 -- Consume response and return a Response.
-parseResponse :: (MonadError MPDError m) => [String] -> m [String]
-parseResponse xs
+parseResponse :: (MonadError MPDError m) => String -> m [String]
+parseResponse s
     | null xs                    = throwError $ NoMPD
-    | isPrefixOf "ACK" (head xs) = throwError $ parseAck (head xs)
+    | isPrefixOf "ACK" (head xs) = throwError $ parseAck s
     | otherwise                  = return $ Prelude.takeWhile ("OK" /=) xs
+    where
+        xs = lines s
 
 -- Turn MPD ACK into the corresponding 'MPDError'
 parseAck :: String -> MPDError
