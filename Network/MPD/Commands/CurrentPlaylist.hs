{-# LANGUAGE OverloadedStrings #-}

{- |
Module      : Network.MPD.Commands.CurrentPlaylist
Copyright   : (c) Ben Sinclair 2005-2009, Joachim Fasting 2012
License     : LGPL-2 (see LICENSE)

Maintainer  : joachim.fasting@gmail.com
Stability   : stable
Portability : unportable

The current playlist.
-}

module Network.MPD.Commands.CurrentPlaylist
    ( addId
    , add
    , clear
    , delete
    , deleteId
    , move
    , moveId
    , playlist
    , playlistFind
    , playlistInfo
    , playlistId
    , playlistSearch
    , plChanges
    , plChangesPosId
    , shuffle
    , swap
    , swapId
    ) where

import qualified Network.MPD.Applicative as A
import qualified Network.MPD.Applicative.CurrentPlaylist as A
import           Network.MPD.Commands.Query
import           Network.MPD.Commands.Types
import           Network.MPD.Core
import           Network.MPD.Util

import           Control.Monad.Error (throwError)

-- | Like 'add', but returns a playlist id.
addId :: MonadMPD m => Path -> Maybe Position -> m Id
addId path = A.runCommand . A.addId path

-- | Add a song (or a whole directory) to the current playlist.
add :: MonadMPD m => Path -> m ()
add = A.runCommand . A.add

-- | Clear the current playlist.
clear :: MonadMPD m => m ()
clear = A.runCommand A.clear

-- | Remove a song from the current playlist.
delete :: MonadMPD m => Position -> m ()
delete = A.runCommand . A.delete

-- | Remove a song from the current playlist.
deleteId :: MonadMPD m => Id -> m ()
deleteId = A.runCommand . A.deleteId

-- | Move a song to a given position in the current playlist.
move :: MonadMPD m => Position -> Position -> m ()
move pos = A.runCommand . A.move pos

-- | Move a song from (songid) to (playlist index) in the playlist. If to is
-- negative, it is relative to the current song in the playlist (if there is one).
moveId :: MonadMPD m => Id -> Position -> m ()
moveId i = A.runCommand . A.moveId i

-- | Retrieve file paths and positions of songs in the current playlist.
-- Note that this command is only included for completeness sake; it's
-- deprecated and likely to disappear at any time, please use 'playlistInfo'
-- instead.
playlist :: MonadMPD m => m [(Position, Path)]
playlist = mapM f =<< getResponse "playlist"
    where f s | (pos, name) <- breakChar ':' s
              , Just pos'   <- parseNum pos
              = return (pos', Path name)
              | otherwise = throwError . Unexpected $ show s
{-# WARNING playlist "this is deprecated; please use 'playlistInfo' instead." #-}

-- | Search for songs in the current playlist with strict matching.
playlistFind :: MonadMPD m => Query -> m [Song]
playlistFind = A.runCommand . A.playlistFind

-- | Retrieve metadata for songs in the current playlist.
playlistInfo :: MonadMPD m => Maybe (Position, Position) -> m [Song]
playlistInfo = A.runCommand . A.playlistInfo

-- | Displays a list of songs in the playlist.
-- If id is specified, only its info is returned.
playlistId :: MonadMPD m => Maybe Id -> m [Song]
<<<<<<< HEAD
playlistId id' = takeSongs =<< getResponse ("playlistid" <@> id')
=======
playlistId = A.runCommand . A.playlistId
>>>>>>> e1bcccca

-- | Search case-insensitively with partial matches for songs in the
-- current playlist.
playlistSearch :: MonadMPD m => Query -> m [Song]
playlistSearch = A.runCommand . A.playlistSearch

-- | Retrieve a list of changed songs currently in the playlist since
-- a given playlist version.
plChanges :: MonadMPD m => Integer -> m [Song]
plChanges = A.runCommand . A.plChanges

-- | Like 'plChanges' but only returns positions and ids.
plChangesPosId :: MonadMPD m => Integer -> m [(Position, Id)]
plChangesPosId = A.runCommand . A.plChangesPosId

-- | Shuffle the playlist.
shuffle :: MonadMPD m => Maybe (Position, Position) -- ^ Optional range (start, end)
        -> m ()
shuffle = A.runCommand . A.shuffle

-- | Swap the positions of two songs.
swap :: MonadMPD m => Position -> Position -> m ()
swap pos1 = A.runCommand . A.swap pos1

-- | Swap the positions of two songs (Id version)
swapId :: MonadMPD m => Id -> Id -> m ()
swapId id1 = A.runCommand . A.swapId id1<|MERGE_RESOLUTION|>--- conflicted
+++ resolved
@@ -93,11 +93,7 @@
 -- | Displays a list of songs in the playlist.
 -- If id is specified, only its info is returned.
 playlistId :: MonadMPD m => Maybe Id -> m [Song]
-<<<<<<< HEAD
-playlistId id' = takeSongs =<< getResponse ("playlistid" <@> id')
-=======
 playlistId = A.runCommand . A.playlistId
->>>>>>> e1bcccca
 
 -- | Search case-insensitively with partial matches for songs in the
 -- current playlist.
