-- | Module    : Network.MPD.Commands.Types
-- Copyright   : (c) Ben Sinclair 2005-2009, Joachim Fasting 2010
-- License     : LGPL (see LICENSE)
-- Maintainer  : Joachim Fasting <joachim.fasting@gmail.com>
-- Stability   : alpha
--
-- Various MPD data structures and types

module Network.MPD.Commands.Types where

import Network.MPD.Commands.Arg (MPDArg(prep), Args(Args))

import qualified Data.Map as M
import Data.Time.Clock (UTCTime)

type Artist       = String
type Album        = String
type Title        = String

-- | Used for commands which require a playlist name.
-- If empty, the current playlist is used.
type PlaylistName = String

-- | Used for commands which require a path within the database.
-- If empty, the root path is used.
type Path         = String

-- | Available metadata types\/scope modifiers, used for searching the
-- database for entries with certain metadata values.
data Metadata = Artist | ArtistSort | Album | AlbumArtist
              | AlbumArtistSort | Title | Track | Name | Genre
              | Date | Composer | Performer | Comment | Disc
              | MUSICBRAINZ_ARTISTID | MUSICBRAINZ_ALBUMID
              | MUSICBRAINZ_ALBUMARTISTID | MUSICBRAINZ_TRACKID
              deriving (Eq, Ord, Show)

instance MPDArg Metadata

-- | Object types.
data ObjectType = SongObj
    deriving (Eq, Show)

instance MPDArg ObjectType where
    prep SongObj = Args ["song"]

type Seconds = Integer

-- | Represents the different playback states.
data State = Playing
           | Stopped
           | Paused
    deriving (Show, Eq)

-- | Represents the various MPD subsystems.
data Subsystem
    = DatabaseS          -- ^ The song database
    | UpdateS            -- ^ Database updates
    | StoredPlaylistS    -- ^ Stored playlists
    | PlaylistS          -- ^ The current playlist
    | PlayerS            -- ^ The player
    | MixerS             -- ^ The volume mixer
    | OutputS            -- ^ Audio outputs
    | OptionsS           -- ^ Playback options
      deriving (Eq, Show)

instance MPDArg Subsystem where
    prep DatabaseS = Args ["database"]
    prep UpdateS = Args ["update"]
    prep StoredPlaylistS = Args ["stored_playlist"]
    prep PlaylistS = Args ["playlist"]
    prep PlayerS = Args ["player"]
    prep MixerS = Args ["mixer"]
    prep OutputS = Args ["output"]
    prep OptionsS = Args ["options"]

data ReplayGainMode
    = Off       -- ^ Disable replay gain
    | TrackMode -- ^ Per track mode
    | AlbumMode -- ^ Per album mode
      deriving (Eq, Show)

instance MPDArg ReplayGainMode where
    prep Off = Args ["off"]
    prep TrackMode = Args ["track"]
    prep AlbumMode = Args ["album"]

------------------------------------------------------------------

-- | Represents the result of running 'count'.
data Count =
    Count { cSongs    :: Integer -- ^ Number of songs matching the query
          , cPlaytime :: Seconds -- ^ Total play time of matching songs
          }
    deriving (Eq, Show)

-- | Represents an output device.
data Output =
    Output { outID      :: Int    -- ^ Output's ID number
           , outName    :: String -- ^ Output's name as defined in
                                  --   the MPD configuration file
           , outEnabled :: Bool
           } deriving (Eq, Show)

-- | Represents a single song item.
data Song = Song
         { sgFilePath     :: String
         -- | Map of available tags (multiple occurences of one tag type allowed)
         , sgTags         :: M.Map Metadata [String]
         -- | Last modification date
         , sgLastModified :: Maybe UTCTime
         -- | Length of the song in seconds
         , sgLength       :: Seconds
         -- | Position/ID in playlist
         , sgIndex        :: Maybe (Int, Int)
         } deriving (Eq, Show)

-- | Get list of specific tag type
sgGet :: Metadata -> Song -> Maybe [String]
sgGet meta s = M.lookup meta $ sgTags s

-- | Represents a single playlist item.
data Playlist = Playlist {
               plName         :: String
             , plLastModified :: Maybe UTCTime
             } deriving (Eq, Show)

-- | Represents a single item in database.
data Entry = SongE Song
           | PlaylistE Playlist
           | DirectoryE String
           deriving (Eq, Show)

------------------------------------------------------------------

-- | Container for database statistics.
data Stats =
    Stats { stsArtists    :: Integer -- ^ Number of artists.
          , stsAlbums     :: Integer -- ^ Number of albums.
          , stsSongs      :: Integer -- ^ Number of songs.
          , stsUptime     :: Seconds -- ^ Daemon uptime in seconds.
          , stsPlaytime   :: Seconds -- ^ Total playing time.
          , stsDbPlaytime :: Seconds -- ^ Total play time of all the songs in
                                     --   the database.
          , stsDbUpdate   :: Integer -- ^ Last database update in UNIX time.
          }
    deriving (Eq, Show)

<<<<<<< HEAD
=======
defaultStats :: Stats
defaultStats =
     Stats { stsArtists = 0, stsAlbums = 0, stsSongs = 0, stsUptime = 0
           , stsPlaytime = 0, stsDbPlaytime = 0, stsDbUpdate = 0 }

-- | Represents a single song item.
data Song =
    Song { sgArtist, sgAlbum, sgTitle, sgFilePath, sgGenre, sgName, sgComposer
         , sgPerformer :: String
         , sgLength    :: Seconds          -- ^ Length in seconds
         , sgDate      :: Int              -- ^ Year
         , sgTrack     :: (Int, Int)       -- ^ Track number\/total tracks
         , sgDisc      :: Maybe (Int, Int) -- ^ Position in set\/total in set
         , sgIndex     :: Maybe Int
         , sgAux       :: [(String, String)] } -- ^ Auxiliary song fields
    deriving (Eq, Show)

defaultSong :: Song
defaultSong =
    Song { sgArtist = "", sgAlbum = "", sgTitle = ""
         , sgGenre = "", sgName = "", sgComposer = ""
         , sgPerformer = "", sgDate = 0, sgTrack = (0,0)
         , sgDisc = Nothing, sgFilePath = "", sgLength = 0
         , sgIndex = Nothing, sgAux = [] }

>>>>>>> 598ebd09
-- | Container for MPD status.
data Status =
    Status { stState :: State
             -- | A percentage (0-100)
           , stVolume          :: Int
           , stRepeat          :: Bool
           , stRandom          :: Bool
             -- | A value that is incremented by the server every time the
             --   playlist changes.
           , stPlaylistID      :: Integer
             -- | The number of items in the current playlist.
           , stPlaylistLength  :: Integer
             -- | Current song's position in the playlist.
           , stSongPos         :: Maybe Int
             -- | Current song's playlist ID.
           , stSongID          :: Maybe Int
             -- | Next song's position in the playlist.
           , stNextSongPos     :: Maybe Int
             -- | Next song's playlist ID.
           , stNextSongID      :: Maybe Int
             -- | Time elapsed\/total time.
<<<<<<< HEAD
           , stTime            :: (Double, Seconds)
=======
           , stTime            :: (Float, Seconds)
>>>>>>> 598ebd09
             -- | Bitrate (in kilobytes per second) of playing song (if any).
           , stBitrate         :: Int
             -- | Crossfade time.
           , stXFadeWidth      :: Seconds
             -- | MixRamp threshold in dB
<<<<<<< HEAD
           , stMixRampdB       :: Double
             -- | MixRamp extra delay in seconds
           , stMixRampDelay    :: Double
=======
           , stMixRampdB       :: Float
             -- | MixRamp extra delay in seconds
           , stMixRampDelay    :: Float
>>>>>>> 598ebd09
             -- | Samplerate\/bits\/channels for the chosen output device
             --   (see mpd.conf).
           , stAudio           :: (Int, Int, Int)
             -- | Job ID of currently running update (if any).
           , stUpdatingDb      :: Integer
             -- | If True, MPD will play only one song and stop after finishing it.
           , stSingle          :: Bool
             -- | If True, a song will be removed after it has been played.
           , stConsume         :: Bool
             -- | Last error message (if any).
<<<<<<< HEAD
           , stError           :: Maybe String }
    deriving (Eq, Show)
=======
           , stError           :: String }
    deriving (Eq, Show)

defaultStatus :: Status
defaultStatus =
    Status { stState = Stopped, stVolume = 0, stRepeat = False
           , stRandom = False, stPlaylistVersion = 0, stPlaylistLength = 0
           , stSongPos = Nothing, stSongID = Nothing, stTime = (0,0)
           , stNextSongPos = Nothing, stNextSongID = Nothing
           , stBitrate = 0, stXFadeWidth = 0, stMixRampdB = 0
           , stMixRampDelay = 0, stAudio = (0,0,0), stUpdatingDb = 0
           , stSingle = False, stConsume = False, stError = "" }
>>>>>>> 598ebd09
<|MERGE_RESOLUTION|>--- conflicted
+++ resolved
@@ -9,9 +9,6 @@
 module Network.MPD.Commands.Types where
 
 import Network.MPD.Commands.Arg (MPDArg(prep), Args(Args))
-
-import qualified Data.Map as M
-import Data.Time.Clock (UTCTime)
 
 type Artist       = String
 type Album        = String
@@ -84,8 +81,6 @@
     prep TrackMode = Args ["track"]
     prep AlbumMode = Args ["album"]
 
-------------------------------------------------------------------
-
 -- | Represents the result of running 'count'.
 data Count =
     Count { cSongs    :: Integer -- ^ Number of songs matching the query
@@ -93,44 +88,20 @@
           }
     deriving (Eq, Show)
 
+defaultCount :: Count
+defaultCount = Count { cSongs = 0, cPlaytime = 0 }
+
 -- | Represents an output device.
-data Output =
-    Output { outID      :: Int    -- ^ Output's ID number
-           , outName    :: String -- ^ Output's name as defined in
-                                  --   the MPD configuration file
-           , outEnabled :: Bool
-           } deriving (Eq, Show)
+data Device =
+    Device { dOutputID      :: Int    -- ^ Output's ID number
+           , dOutputName    :: String -- ^ Output's name as defined in the MPD
+                                      --   configuration file
+           , dOutputEnabled :: Bool }
+    deriving (Eq, Show)
 
--- | Represents a single song item.
-data Song = Song
-         { sgFilePath     :: String
-         -- | Map of available tags (multiple occurences of one tag type allowed)
-         , sgTags         :: M.Map Metadata [String]
-         -- | Last modification date
-         , sgLastModified :: Maybe UTCTime
-         -- | Length of the song in seconds
-         , sgLength       :: Seconds
-         -- | Position/ID in playlist
-         , sgIndex        :: Maybe (Int, Int)
-         } deriving (Eq, Show)
-
--- | Get list of specific tag type
-sgGet :: Metadata -> Song -> Maybe [String]
-sgGet meta s = M.lookup meta $ sgTags s
-
--- | Represents a single playlist item.
-data Playlist = Playlist {
-               plName         :: String
-             , plLastModified :: Maybe UTCTime
-             } deriving (Eq, Show)
-
--- | Represents a single item in database.
-data Entry = SongE Song
-           | PlaylistE Playlist
-           | DirectoryE String
-           deriving (Eq, Show)
-
-------------------------------------------------------------------
+defaultDevice :: Device
+defaultDevice =
+    Device { dOutputID = 0, dOutputName = "", dOutputEnabled = False }
 
 -- | Container for database statistics.
 data Stats =
@@ -145,8 +116,6 @@
           }
     deriving (Eq, Show)
 
-<<<<<<< HEAD
-=======
 defaultStats :: Stats
 defaultStats =
      Stats { stsArtists = 0, stsAlbums = 0, stsSongs = 0, stsUptime = 0
@@ -172,7 +141,6 @@
          , sgDisc = Nothing, sgFilePath = "", sgLength = 0
          , sgIndex = Nothing, sgAux = [] }
 
->>>>>>> 598ebd09
 -- | Container for MPD status.
 data Status =
     Status { stState :: State
@@ -182,7 +150,7 @@
            , stRandom          :: Bool
              -- | A value that is incremented by the server every time the
              --   playlist changes.
-           , stPlaylistID      :: Integer
+           , stPlaylistVersion :: Integer
              -- | The number of items in the current playlist.
            , stPlaylistLength  :: Integer
              -- | Current song's position in the playlist.
@@ -194,25 +162,15 @@
              -- | Next song's playlist ID.
            , stNextSongID      :: Maybe Int
              -- | Time elapsed\/total time.
-<<<<<<< HEAD
-           , stTime            :: (Double, Seconds)
-=======
            , stTime            :: (Float, Seconds)
->>>>>>> 598ebd09
              -- | Bitrate (in kilobytes per second) of playing song (if any).
            , stBitrate         :: Int
              -- | Crossfade time.
            , stXFadeWidth      :: Seconds
              -- | MixRamp threshold in dB
-<<<<<<< HEAD
-           , stMixRampdB       :: Double
-             -- | MixRamp extra delay in seconds
-           , stMixRampDelay    :: Double
-=======
            , stMixRampdB       :: Float
              -- | MixRamp extra delay in seconds
            , stMixRampDelay    :: Float
->>>>>>> 598ebd09
              -- | Samplerate\/bits\/channels for the chosen output device
              --   (see mpd.conf).
            , stAudio           :: (Int, Int, Int)
@@ -223,10 +181,6 @@
              -- | If True, a song will be removed after it has been played.
            , stConsume         :: Bool
              -- | Last error message (if any).
-<<<<<<< HEAD
-           , stError           :: Maybe String }
-    deriving (Eq, Show)
-=======
            , stError           :: String }
     deriving (Eq, Show)
 
@@ -238,5 +192,4 @@
            , stNextSongPos = Nothing, stNextSongID = Nothing
            , stBitrate = 0, stXFadeWidth = 0, stMixRampdB = 0
            , stMixRampDelay = 0, stAudio = (0,0,0), stUpdatingDb = 0
-           , stSingle = False, stConsume = False, stError = "" }
->>>>>>> 598ebd09
+           , stSingle = False, stConsume = False, stError = "" }