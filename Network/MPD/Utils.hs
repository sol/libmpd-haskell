--- conflicted
+++ resolved
@@ -7,19 +7,13 @@
 -- Utilities.
 
 module Network.MPD.Utils (
-<<<<<<< HEAD
-    parseDate, parseIso8601, parseNum, parseFrac,
-=======
     parseDate, parseNum, parseFrac,
->>>>>>> 598ebd09
     parseBool, showBool, breakChar, parseTriple,
     toAssoc, toAssocList, splitGroups
     ) where
 
 import Data.Char (isDigit)
 import Data.Maybe (fromMaybe)
-import Data.Time.Format (ParseTime, parseTime)
-import System.Locale (defaultTimeLocale)
 
 -- Break a string by character, removing the separator.
 breakChar :: Char -> String -> (String, String)
@@ -31,10 +25,6 @@
 -- > parseDate "2008-03-01" = Just 2008
 parseDate :: String -> Maybe Int
 parseDate = parseNum . takeWhile isDigit
-
--- Parse date in iso 8601 format
-parseIso8601 :: (ParseTime t) => String -> Maybe t
-parseIso8601 = parseTime defaultTimeLocale "%FT%TZ"
 
 -- Parse a positive or negative integer value, returning 'Nothing' on failure.
 parseNum :: (Read a, Integral a) => String -> Maybe a
@@ -68,11 +58,7 @@
 parseTriple c f s = let (u, u') = breakChar c s
                         (v, w)  = breakChar c u' in
     case (f u, f v, f w) of
-<<<<<<< HEAD
-        (Just x, Just y, Just z) -> Just (x, y, z)
-=======
         (Just a, Just b, Just c') -> Just (a, b, c')
->>>>>>> 598ebd09
         _                        -> Nothing
 
 -- Break a string into an key-value pair, separating at the first ':'.
