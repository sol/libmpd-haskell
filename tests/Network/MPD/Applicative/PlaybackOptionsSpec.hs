{-# LANGUAGE OverloadedStrings #-}

module Network.MPD.Applicative.PlaybackOptionsSpec (main, spec) where

import           TestUtil

import           Network.MPD.Applicative.PlaybackOptions
import           Network.MPD.Commands.Types

import           Prelude hiding (repeat)

main :: IO ()
main = hspec spec

spec :: Spec
spec = do
    describe "consume" $ do
        it "can enable consume" $ do
            consume True `with` [("consume 1", Right "OK")]
                `shouldBe` Right ()

        it "can disable consume" $ do
            consume False `with` [("consume 0", Right "OK")]
                `shouldBe` Right ()

    describe "crossfade" $ do
        it "sets crossfade" $ do
            crossfade 1 `with` [("crossfade 1", Right "OK")]
                `shouldBe` Right ()

    describe "random" $ do
        it "can enable random" $ do
            random True `with` [("random 1", Right "OK")]
                `shouldBe` Right ()

        it "can disable random" $ do
            random False `with` [("random 0", Right "OK")]
                `shouldBe` Right ()

    describe "repeat" $ do
        it "can enable repeat" $ do
            repeat True `with` [("repeat 1", Right "OK")]
                `shouldBe` Right ()

        it "can disable repeat" $ do
            repeat False `with` [("repeat 0", Right "OK")]
                `shouldBe` Right ()

    describe "setVolume" $ do
        it "sets the volume" $ do
            setVolume 10 `with` [("setvol 10", Right "OK")]
                `shouldBe` Right ()

    describe "single" $ do
        it "can enable single" $ do
            single True `with` [("single 1", Right "OK")]
                `shouldBe` Right ()

        it "can disable single" $ do
            single False `with` [("single 0", Right "OK")]
                `shouldBe` Right ()

    describe "replayGainMode" $ do
        it "sets replay gain mode" $ do
            replayGainMode Off
                `with` [("replay_gain_mode off", Right "OK")]
                `shouldBe` Right ()

    describe "replayGainStatus" $ do
        it "returns the replay gain status" $ do
<<<<<<< HEAD
            replayGainStatus `with` [("replay_gain_status", Right "OK")]
                `shouldBe` Right []

    describe "mixrampDb" $ do
        it "sends a mixrampdb request" $ do
            mixrampDb (-17)
                `with` [("mixrampdb -17", Right "OK")]
                `shouldBe` Right ()

    describe "mixrampDelay" $ do
         it "sends a mixrampdelay request" $ do
            mixrampDelay 20
                `with` [("mixrampdelay 20", Right "OK")]
                `shouldBe` Right ()
=======
            replayGainStatus
                `with` [("replay_gain_status"
                        , Right "replay_gain_mode: off\nOK")]
                `shouldBe` Right ["replay_gain_mode: off"]
>>>>>>> 4a6d13b4
<|MERGE_RESOLUTION|>--- conflicted
+++ resolved
@@ -68,9 +68,10 @@
 
     describe "replayGainStatus" $ do
         it "returns the replay gain status" $ do
-<<<<<<< HEAD
-            replayGainStatus `with` [("replay_gain_status", Right "OK")]
-                `shouldBe` Right []
+            replayGainStatus
+                `with` [("replay_gain_status"
+                        , Right "replay_gain_mode: off\nOK")]
+                `shouldBe` Right ["replay_gain_mode: off"]
 
     describe "mixrampDb" $ do
         it "sends a mixrampdb request" $ do
@@ -82,10 +83,4 @@
          it "sends a mixrampdelay request" $ do
             mixrampDelay 20
                 `with` [("mixrampdelay 20", Right "OK")]
-                `shouldBe` Right ()
-=======
-            replayGainStatus
-                `with` [("replay_gain_status"
-                        , Right "replay_gain_mode: off\nOK")]
-                `shouldBe` Right ["replay_gain_mode: off"]
->>>>>>> 4a6d13b4
+                `shouldBe` Right ()