--- conflicted
+++ resolved
@@ -43,14 +43,7 @@
 
     Build-Depends:      network >= 2.1 && < 2.3,
                         mtl >= 1.1 && < 1.2, filepath >= 1.0 && < 1.2,
-<<<<<<< HEAD
-                        utf8-string >= 0.3.1 && < 0.4,
-                        containers >= 0.3 && < 0.4,
-                        time >= 1.1 && < 1.2,
-                        old-locale >= 1.0 && < 1.1
-=======
                         utf8-string >= 0.3.1 && < 0.4
->>>>>>> 598ebd09
     Exposed-Modules:    Network.MPD, Network.MPD.Commands.Extensions,
                         Network.MPD.Core
     Other-Modules:      Network.MPD.Core.Class,
